--- conflicted
+++ resolved
@@ -51,11 +51,7 @@
 			nr.Logger.Error(err, "reconcileServiceAccount: failed to create serviceAccount", "name", desiredServiceAccount.Name, "namespace", desiredServiceAccount.Namespace)
 			return err
 		}
-<<<<<<< HEAD
-		nr.Logger.Info("reconcileServiceAccount: serviceAccount created", "name", desiredServiceAccount.Name, "namespace", desiredServiceAccount.Namespace)
-=======
 		nr.Logger.Info("serviceAccount created", "name", desiredServiceAccount.Name, "namespace", desiredServiceAccount.Namespace)
->>>>>>> 10a3bcde
 		return nil
 	}
 
@@ -70,10 +66,6 @@
 		nr.Logger.Error(err, "DeleteServiceAccount: failed to delete serviceAccount", "name", name, "namespace", namespace)
 		return err
 	}
-<<<<<<< HEAD
-	nr.Logger.Info("DeleteServiceAccount: serviceAccount deleted", "name", name, "namespace", namespace)
-=======
 	nr.Logger.Info("serviceAccount deleted", "name", name, "namespace", namespace)
->>>>>>> 10a3bcde
 	return nil
 }