package argocd

import (
	"context"
	"testing"

	"github.com/argoproj-labs/argocd-operator/pkg/argoutil"
	"github.com/stretchr/testify/assert"
	autoscaling "k8s.io/api/autoscaling/v1"
	"k8s.io/apimachinery/pkg/api/errors"
	"k8s.io/apimachinery/pkg/runtime"
	"k8s.io/apimachinery/pkg/types"
	"sigs.k8s.io/controller-runtime/pkg/client"
	logf "sigs.k8s.io/controller-runtime/pkg/log"
<<<<<<< HEAD
=======

	argoproj "github.com/argoproj-labs/argocd-operator/api/v1beta1"
>>>>>>> 260cca02
)

var (
	min     int32 = 5
	max     int32 = 8
	cpuUtil int32 = 45
)

func TestReconcileHPA(t *testing.T) {

	logf.SetLogger(ZapLogger(true))
	a := makeTestArgoCD()

	resObjs := []client.Object{a}
	subresObjs := []client.Object{a}
	runtimeObjs := []runtime.Object{}
	sch := makeTestReconcilerScheme(argoproj.AddToScheme)
	cl := makeTestReconcilerClient(sch, resObjs, subresObjs, runtimeObjs)
	r := makeTestReconciler(cl, sch)

	existingHPA := newHorizontalPodAutoscalerWithSuffix("server", a)

	defaultHPASpec := autoscaling.HorizontalPodAutoscalerSpec{
		MaxReplicas:                    maxReplicas,
		MinReplicas:                    &minReplicas,
		TargetCPUUtilizationPercentage: &tcup,
		ScaleTargetRef: autoscaling.CrossVersionObjectReference{
			APIVersion: "apps/v1",
			Kind:       "Deployment",
<<<<<<< HEAD
			Name:       argoutil.NameWithSuffix(a.Name, "server"),
=======
			Name:       nameWithSuffix("server", a),
>>>>>>> 260cca02
		},
	}

	updatedHPASpec := autoscaling.HorizontalPodAutoscalerSpec{
		MaxReplicas:                    max,
		MinReplicas:                    &min,
		TargetCPUUtilizationPercentage: &cpuUtil,
		ScaleTargetRef: autoscaling.CrossVersionObjectReference{
			APIVersion: "apps/v1",
			Kind:       "Deployment",
<<<<<<< HEAD
			Name:       argoutil.NameWithSuffix(a.Name, "server"),
=======
			Name:       nameWithSuffix("server", a),
>>>>>>> 260cca02
		},
	}

	err := r.Client.Get(context.TODO(), types.NamespacedName{
		Name:      "argocd-server",
		Namespace: testNamespace,
	}, existingHPA)
	assert.True(t, errors.IsNotFound(err))

	a.Spec.Server.Autoscale.Enabled = true

	err = r.reconcileServerHPA(a)
	assert.NoError(t, err)

	err = r.Client.Get(context.TODO(), types.NamespacedName{
		Name:      "argocd-server",
		Namespace: testNamespace,
	}, existingHPA)
	assert.NoError(t, err)
	assert.Equal(t, defaultHPASpec, existingHPA.Spec)

	a.Spec.Server.Autoscale.HPA = &updatedHPASpec

	err = r.reconcileServerHPA(a)
	assert.NoError(t, err)

	err = r.Client.Get(context.TODO(), types.NamespacedName{
		Name:      "argocd-server",
		Namespace: testNamespace,
	}, existingHPA)
	assert.NoError(t, err)
	assert.Equal(t, updatedHPASpec, existingHPA.Spec)

	a.Spec.Server.Autoscale.Enabled = false

	err = r.reconcileServerHPA(a)
	assert.NoError(t, err)

	err = r.Client.Get(context.TODO(), types.NamespacedName{
		Name:      "argocd-server",
		Namespace: testNamespace,
	}, existingHPA)
	assert.True(t, errors.IsNotFound(err))

}<|MERGE_RESOLUTION|>--- conflicted
+++ resolved
@@ -4,7 +4,6 @@
 	"context"
 	"testing"
 
-	"github.com/argoproj-labs/argocd-operator/pkg/argoutil"
 	"github.com/stretchr/testify/assert"
 	autoscaling "k8s.io/api/autoscaling/v1"
 	"k8s.io/apimachinery/pkg/api/errors"
@@ -12,11 +11,8 @@
 	"k8s.io/apimachinery/pkg/types"
 	"sigs.k8s.io/controller-runtime/pkg/client"
 	logf "sigs.k8s.io/controller-runtime/pkg/log"
-<<<<<<< HEAD
-=======
 
 	argoproj "github.com/argoproj-labs/argocd-operator/api/v1beta1"
->>>>>>> 260cca02
 )
 
 var (
@@ -46,11 +42,7 @@
 		ScaleTargetRef: autoscaling.CrossVersionObjectReference{
 			APIVersion: "apps/v1",
 			Kind:       "Deployment",
-<<<<<<< HEAD
-			Name:       argoutil.NameWithSuffix(a.Name, "server"),
-=======
 			Name:       nameWithSuffix("server", a),
->>>>>>> 260cca02
 		},
 	}
 
@@ -61,11 +53,7 @@
 		ScaleTargetRef: autoscaling.CrossVersionObjectReference{
 			APIVersion: "apps/v1",
 			Kind:       "Deployment",
-<<<<<<< HEAD
-			Name:       argoutil.NameWithSuffix(a.Name, "server"),
-=======
 			Name:       nameWithSuffix("server", a),
->>>>>>> 260cca02
 		},
 	}
 
