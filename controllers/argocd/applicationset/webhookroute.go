package applicationset

import (
	"github.com/argoproj-labs/argocd-operator/common"
	"github.com/argoproj-labs/argocd-operator/controllers/argocd/argocdcommon"
	"github.com/argoproj-labs/argocd-operator/pkg/argoutil"
	"github.com/argoproj-labs/argocd-operator/pkg/cluster"
	"github.com/argoproj-labs/argocd-operator/pkg/mutation"
	"github.com/argoproj-labs/argocd-operator/pkg/openshift"

	routev1 "github.com/openshift/api/route/v1"
	"k8s.io/apimachinery/pkg/api/errors"
	apierrors "k8s.io/apimachinery/pkg/api/errors"
	metav1 "k8s.io/apimachinery/pkg/apis/meta/v1"
	"k8s.io/apimachinery/pkg/util/intstr"
	"sigs.k8s.io/controller-runtime/pkg/controller/controllerutil"
)

func (asr *ApplicationSetReconciler) reconcileWebhookRoute() error {
	asr.Logger.Info("reconciling webhookroutes")

	desiredWebhookRoute := asr.getDesiredWebhookRoute()
	webhookRouteRequest := asr.getWebhookRouteRequest(*desiredWebhookRoute)

	desiredWebhookRoute, err := openshift.RequestRoute(webhookRouteRequest)

	if err != nil {
		asr.Logger.Error(err, "reconcileRoute: failed to request route", "name", desiredWebhookRoute.Name, "namespace", desiredWebhookRoute.Namespace)
		return err
	}

	namespace, err := cluster.GetNamespace(asr.Instance.Namespace, asr.Client)
	if err != nil {
		asr.Logger.Error(err, "reconcileRoute: failed to retrieve namespace", "name", asr.Instance.Namespace)
		return err
	}
	if namespace.DeletionTimestamp != nil {
		if err := asr.deleteWebhookRoute(desiredWebhookRoute.Name, desiredWebhookRoute.Namespace); err != nil {
			asr.Logger.Error(err, "reconcileRoute: failed to delete route", "name", desiredWebhookRoute.Name, "namespace", desiredWebhookRoute.Namespace)
		}
		return err
	}

	existingRoute, err := openshift.GetRoute(desiredWebhookRoute.Name, desiredWebhookRoute.Namespace, asr.Client)
	if err != nil {
		if !errors.IsNotFound(err) {
			asr.Logger.Error(err, "reconcileRoute: failed to retrieve route", "name", desiredWebhookRoute.Name, "namespace", desiredWebhookRoute.Namespace)
			return err
		}

		if err = controllerutil.SetControllerReference(asr.Instance, desiredWebhookRoute, asr.Scheme); err != nil {
			asr.Logger.Error(err, "reconcileRoute: failed to set owner reference for route", "name", desiredWebhookRoute.Name, "namespace", desiredWebhookRoute.Namespace)
		}

		if err = openshift.CreateRoute(desiredWebhookRoute, asr.Client); err != nil {
			asr.Logger.Error(err, "reconcileRoute: failed to create route", "name", desiredWebhookRoute.Name, "namespace", desiredWebhookRoute.Namespace)
			return err
		}
<<<<<<< HEAD
		asr.Logger.Info("reconcileRoute: route created", "name", desiredWebhookRoute.Name, "namespace", desiredWebhookRoute.Namespace)
=======
		asr.Logger.Info("route created", "name", desiredWebhookRoute.Name, "namespace", desiredWebhookRoute.Namespace)
>>>>>>> 10a3bcde
		return nil
	}

	webhookRouteChanged := false

	fieldsToCompare := []struct {
		existing, desired interface{}
		extraAction       func()
	}{
		{&existingRoute.Annotations, &desiredWebhookRoute.Annotations, nil},
		{&existingRoute.Labels, &desiredWebhookRoute.Labels, nil},
		{&existingRoute.Spec.WildcardPolicy, &desiredWebhookRoute.Spec.WildcardPolicy, nil},
		{&existingRoute.Spec.Host, &desiredWebhookRoute.Spec.Host, nil},
		{&existingRoute.Spec.Port, &desiredWebhookRoute.Spec.Port, nil},
		{&existingRoute.Spec.TLS, &desiredWebhookRoute.Spec.TLS, nil},
		{&existingRoute.Spec.To, &desiredWebhookRoute.Spec.To, nil},
	}

	for _, field := range fieldsToCompare {
		argocdcommon.UpdateIfChanged(field.existing, field.desired, field.extraAction, &webhookRouteChanged)
	}

	if webhookRouteChanged {
		if err = openshift.UpdateRoute(existingRoute, asr.Client); err != nil {
			asr.Logger.Error(err, "reconcileWebhookRoute: failed to update webhook route", "name", existingRoute.Name, "namespace", existingRoute.Namespace)
			return err
		}
	}

<<<<<<< HEAD
	asr.Logger.Info("reconcileRoute: webhook route updated", "name", desiredWebhookRoute.Name, "namespace", desiredWebhookRoute.Namespace)
=======
	asr.Logger.Info("webhook route updated", "name", desiredWebhookRoute.Name, "namespace", desiredWebhookRoute.Namespace)
>>>>>>> 10a3bcde

	return nil
}

func (asr *ApplicationSetReconciler) deleteWebhookRoute(name, namespace string) error {
	if err := openshift.DeleteRoute(name, namespace, asr.Client); err != nil {
		if apierrors.IsNotFound(err) {
			return nil
		}
		asr.Logger.Error(err, "DeleteRoute: failed to delete route", "name", name, "namespace", namespace)
		return err
	}
<<<<<<< HEAD
	asr.Logger.Info("DeleteRoute: route deleted", "name", name, "namespace", namespace)
=======
	asr.Logger.Info("route deleted", "name", name, "namespace", namespace)
>>>>>>> 10a3bcde
	return nil
}

func (asr *ApplicationSetReconciler) getWebhookRouteSpec() routev1.RouteSpec {
	routeSpec := routev1.RouteSpec{
		Port: &routev1.RoutePort{
			TargetPort: intstr.FromString(common.Webhook),
		},
		TLS: &routev1.TLSConfig{
			InsecureEdgeTerminationPolicy: routev1.InsecureEdgeTerminationPolicyRedirect,
			Termination:                   routev1.TLSTerminationPassthrough,
		},
		To: routev1.RouteTargetReference{
			Kind: common.ServiceKind,
			Name: argoutil.NameWithSuffix(asr.Instance.Name, AppSetControllerComponent),
		},
	}

	if asr.Instance.Spec.Server.Insecure {
		routeSpec.TLS.Termination = routev1.TLSTerminationEdge
	}

	if len(asr.Instance.Spec.Server.Host) > 0 {
		routeSpec.Host = asr.Instance.Spec.Server.Host
	}

	// Allow override of the WildcardPolicy for the Route
	if asr.Instance.Spec.Server.Route.WildcardPolicy != nil && len(*asr.Instance.Spec.Server.Route.WildcardPolicy) > 0 {
		routeSpec.WildcardPolicy = *asr.Instance.Spec.Server.Route.WildcardPolicy
	}

	return routeSpec
}

func (asr *ApplicationSetReconciler) getWebhookRouteRequest(route routev1.Route) openshift.RouteRequest {
	webhookRouteReq := openshift.RouteRequest{
		ObjectMeta: route.ObjectMeta,
		Spec:       route.Spec,
		Client:     asr.Client,
		Mutations:  []mutation.MutateFunc{mutation.ApplyReconcilerMutation},
	}
	return webhookRouteReq
}

func (asr *ApplicationSetReconciler) getDesiredWebhookRoute() *routev1.Route {
	desiredWebhook := &routev1.Route{
		ObjectMeta: metav1.ObjectMeta{
			Name:        AppSetWebhookRouteName,
			Namespace:   asr.Instance.Namespace,
			Labels:      resourceLabels,
			Annotations: asr.Instance.Annotations,
		},
		Spec: asr.getWebhookRouteSpec(),
	}

	// Allow override of the Annotations for the Route.
	if len(asr.Instance.Spec.ApplicationSet.WebhookServer.Route.Annotations) > 0 {
		desiredWebhook.ObjectMeta.Annotations = asr.Instance.Spec.Server.Route.Annotations
	}

	// Allow override of the Labels for the Route.
	if len(asr.Instance.Spec.ApplicationSet.WebhookServer.Route.Labels) > 0 {
		labels := desiredWebhook.ObjectMeta.Labels
		for key, val := range asr.Instance.Spec.Server.Route.Labels {
			labels[key] = val
		}
		desiredWebhook.ObjectMeta.Labels = labels
	}

	return desiredWebhook
}<|MERGE_RESOLUTION|>--- conflicted
+++ resolved
@@ -56,11 +56,7 @@
 			asr.Logger.Error(err, "reconcileRoute: failed to create route", "name", desiredWebhookRoute.Name, "namespace", desiredWebhookRoute.Namespace)
 			return err
 		}
-<<<<<<< HEAD
-		asr.Logger.Info("reconcileRoute: route created", "name", desiredWebhookRoute.Name, "namespace", desiredWebhookRoute.Namespace)
-=======
 		asr.Logger.Info("route created", "name", desiredWebhookRoute.Name, "namespace", desiredWebhookRoute.Namespace)
->>>>>>> 10a3bcde
 		return nil
 	}
 
@@ -90,11 +86,7 @@
 		}
 	}
 
-<<<<<<< HEAD
-	asr.Logger.Info("reconcileRoute: webhook route updated", "name", desiredWebhookRoute.Name, "namespace", desiredWebhookRoute.Namespace)
-=======
 	asr.Logger.Info("webhook route updated", "name", desiredWebhookRoute.Name, "namespace", desiredWebhookRoute.Namespace)
->>>>>>> 10a3bcde
 
 	return nil
 }
@@ -107,11 +99,7 @@
 		asr.Logger.Error(err, "DeleteRoute: failed to delete route", "name", name, "namespace", namespace)
 		return err
 	}
-<<<<<<< HEAD
-	asr.Logger.Info("DeleteRoute: route deleted", "name", name, "namespace", namespace)
-=======
 	asr.Logger.Info("route deleted", "name", name, "namespace", namespace)
->>>>>>> 10a3bcde
 	return nil
 }
 
