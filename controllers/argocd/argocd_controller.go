/*
Copyright 2019, 2021.

Licensed under the Apache License, Version 2.0 (the "License");
you may not use this file except in compliance with the License.
You may obtain a copy of the License at

    http://www.apache.org/licenses/LICENSE-2.0

Unless required by applicable law or agreed to in writing, software
distributed under the License is distributed on an "AS IS" BASIS,
WITHOUT WARRANTIES OR CONDITIONS OF ANY KIND, either express or implied.
See the License for the specific language governing permissions and
limitations under the License.
*/

package argocd

import (
	"context"
	"fmt"
	"time"

	"github.com/prometheus/client_golang/prometheus"

	argoproj "github.com/argoproj-labs/argocd-operator/api/v1beta1"
	"github.com/argoproj-labs/argocd-operator/common"
	"github.com/argoproj-labs/argocd-operator/controllers/argocd/appcontroller"
	"github.com/argoproj-labs/argocd-operator/controllers/argocd/applicationset"
	"github.com/argoproj-labs/argocd-operator/controllers/argocd/configmap"
	"github.com/argoproj-labs/argocd-operator/controllers/argocd/notifications"
	"github.com/argoproj-labs/argocd-operator/controllers/argocd/redis"
	"github.com/argoproj-labs/argocd-operator/controllers/argocd/reposerver"
	"github.com/argoproj-labs/argocd-operator/controllers/argocd/secret"
	"github.com/argoproj-labs/argocd-operator/controllers/argocd/server"
	"github.com/argoproj-labs/argocd-operator/controllers/argocd/sso"
	"github.com/argoproj-labs/argocd-operator/pkg/cluster"

	"github.com/go-logr/logr"
	corev1 "k8s.io/api/core/v1"
	"k8s.io/apimachinery/pkg/api/errors"
	"k8s.io/apimachinery/pkg/labels"
	"k8s.io/apimachinery/pkg/runtime"

	ctrl "sigs.k8s.io/controller-runtime"
	"sigs.k8s.io/controller-runtime/pkg/client"
	ctrlLog "sigs.k8s.io/controller-runtime/pkg/log"
	"sigs.k8s.io/controller-runtime/pkg/reconcile"
)

// blank assignment to verify that ArgoCDReconciler implements reconcile.Reconciler
var _ reconcile.Reconciler = &ArgoCDReconciler{}

// ArgoCDReconciler reconciles a ArgoCD object
// TODO(upgrade): rename to ArgoCDRecoonciler
type ReconcileArgoCD struct {
	client.Client
	Scheme            *runtime.Scheme
	ManagedNamespaces *corev1.NamespaceList
	// Stores a list of SourceNamespaces as values
	ManagedSourceNamespaces map[string]string
	// Stores label selector used to reconcile a subset of ArgoCD
	LabelSelector string
}

// ArgoCDReconciler reconciles a ArgoCD object
type ArgoCDReconciler struct {
	client.Client
	Scheme        *runtime.Scheme
	Instance      *argoproj.ArgoCD
	ClusterScoped bool
	Logger        logr.Logger

	ResourceManagedNamespaces map[string]string
	AppManagedNamespaces      map[string]string
	// Stores label selector used to reconcile a subset of ArgoCD
	LabelSelector string

	SecretController        *secret.SecretReconciler
	ConfigMapController     *configmap.ConfigMapReconciler
	RedisController         *redis.RedisReconciler
	ReposerverController    *reposerver.RepoServerReconciler
	ServerController        *server.ServerReconciler
	NotificationsController *notifications.NotificationsReconciler
	AppController           *appcontroller.AppControllerReconciler
	AppsetController        *applicationset.ApplicationSetReconciler
	SSOController           *sso.SSOReconciler
}

var log = ctrl.Log.WithName("controller_argocd")

// Map to keep track of running Argo CD instances using their namespaces as key and phase as value
// This map will be used for the performance metrics purposes
// Important note: This assumes that each instance only contains one Argo CD instance
// as, having multiple Argo CD instances in the same namespace is considered an anti-pattern
var ActiveInstanceMap = make(map[string]string)

//+kubebuilder:rbac:groups=rbac.authorization.k8s.io,resources=clusterroles;clusterrolebindings,verbs=*
//+kubebuilder:rbac:groups="",resources=configmaps;endpoints;events;persistentvolumeclaims;pods;namespaces;secrets;serviceaccounts;services;services/finalizers,verbs=*
//+kubebuilder:rbac:groups=apps.openshift.io,resources=deploymentconfigs,verbs=*
//+kubebuilder:rbac:groups=apps,resources=deployments;replicasets;daemonsets;statefulsets,verbs=*
//+kubebuilder:rbac:groups=apps,resourceNames=argocd-operator,resources=deployments/finalizers,verbs=update
//+kubebuilder:rbac:groups=argoproj.io,resources=argocds;argocds/finalizers;argocds/status,verbs=*
//+kubebuilder:rbac:groups=autoscaling,resources=horizontalpodautoscalers,verbs=*
//+kubebuilder:rbac:groups=batch,resources=cronjobs;jobs,verbs=*
//+kubebuilder:rbac:groups=config.openshift.io,resources=clusterversions,verbs=get;list;watch
//+kubebuilder:rbac:groups=networking.k8s.io,resources=ingresses,verbs=*
//+kubebuilder:rbac:groups=monitoring.coreos.com,resources=prometheuses;prometheusrules;servicemonitors,verbs=*
//+kubebuilder:rbac:groups=route.openshift.io,resources=routes;routes/custom-host,verbs=*
//+kubebuilder:rbac:groups=argoproj.io,resources=applications;appprojects,verbs=*
//+kubebuilder:rbac:groups=rbac.authorization.k8s.io,resources=*,verbs=*
//+kubebuilder:rbac:groups="",resources=pods;pods/log,verbs=get
//+kubebuilder:rbac:groups=template.openshift.io,resources=templates;templateinstances;templateconfigs,verbs=*
//+kubebuilder:rbac:groups="oauth.openshift.io",resources=oauthclients,verbs=get;list;watch;create;delete;patch;update

// Reconcile is part of the main kubernetes reconciliation loop which aims to
// move the current state of the cluster closer to the desired state.
// the ArgoCD object against the actual cluster state, and then
// perform operations to make the cluster state reflect the state specified by
// the user.
//
// For more details, check Reconcile and its Result here:
// - https://pkg.go.dev/sigs.k8s.io/controller-runtime@v0.9.2/pkg/reconcile

func (r *ArgoCDReconciler) Reconcile(ctx context.Context, request ctrl.Request) (ctrl.Result, error) {
	argocdControllerLog := ctrl.Log.WithName("argocd-controller")

	reconcileStartTS := time.Now()
	defer func() {
		ReconcileTime.WithLabelValues(request.Namespace).Observe(time.Since(reconcileStartTS).Seconds())
	}()

	argocd := &argoproj.ArgoCD{}
	err := r.Client.Get(ctx, request.NamespacedName, argocd)
	if err != nil {
		if errors.IsNotFound(err) {
			// Request object not found, could have been deleted after reconcile request.
			// Owned objects are automatically garbage collected. For additional cleanup logic use finalizers.
			// Return and don't requeue
			return reconcile.Result{}, nil
		}
		// Error reading the object - requeue the request.
		return reconcile.Result{}, err
	}

	newPhase := argocd.Status.Phase
	// If we discover a new Argo CD instance in a previously un-seen namespace
	// we add it to the map and increment active instance count by phase
	// as well as total active instance count
	if _, ok := ActiveInstanceMap[request.Namespace]; !ok {
		if newPhase != "" {
			ActiveInstanceMap[request.Namespace] = newPhase
			ActiveInstancesByPhase.WithLabelValues(newPhase).Inc()
			ActiveInstancesTotal.Inc()
		}
	} else {
		// If we discover an existing instance's phase has changed since we last saw it
		// increment instance count with new phase and decrement instance count with old phase
		// update the phase in corresponding map entry
		// total instance count remains the same
		if oldPhase := ActiveInstanceMap[argocd.Namespace]; oldPhase != newPhase {
			ActiveInstanceMap[argocd.Namespace] = newPhase
			ActiveInstancesByPhase.WithLabelValues(newPhase).Inc()
			ActiveInstancesByPhase.WithLabelValues(oldPhase).Dec()
		}
	}

	ActiveInstanceReconciliationCount.WithLabelValues(argocd.Namespace).Inc()

	r.Instance = argocd
	r.ClusterScoped = IsClusterConfigNs(r.Instance.Namespace)
	r.Logger = argocdControllerLog.WithValues("instance", r.Instance.Name, "instance-namespace", r.Instance.Namespace)

	// if r.Instance.GetDeletionTimestamp() != nil {

	// 	// Argo CD instance marked for deletion; remove entry from activeInstances map and decrement active instance count
	// 	// by phase as well as total
	// 	delete(ActiveInstanceMap, r.Instance.Namespace)
	// 	ActiveInstancesByPhase.WithLabelValues(newPhase).Dec()
	// 	ActiveInstancesTotal.Dec()
	// 	ActiveInstanceReconciliationCount.DeleteLabelValues(r.Instance.Namespace)
	// 	ReconcileTime.DeletePartialMatch(prometheus.Labels{"namespace": r.Instance.Namespace})

	// 	if r.Instance.IsDeletionFinalizerPresent() {
	// 		if err := r.deleteClusterResources(r.Instance); err != nil {
	// 			return reconcile.Result{}, fmt.Errorf("failed to delete ClusterResources: %w", err)
	// 		}

	// 		if isRemoveManagedByLabelOnArgoCDDeletion() {
	// 			if err := r.removeManagedByLabelFromNamespaces(r.Instance.Namespace); err != nil {
	// 				return reconcile.Result{}, fmt.Errorf("failed to remove label from namespace[%v], error: %w", r.Instance.Namespace, err)
	// 			}
	// 		}

	// 		if err := r.removeUnmanagedSourceNamespaceResources(r.Instance); err != nil {
	// 			return reconcile.Result{}, fmt.Errorf("failed to remove resources from sourceNamespaces, error: %w", err)
	// 		}

	// 		if err := r.removeDeletionFinalizer(r.Instance); err != nil {
	// 			return reconcile.Result{}, err
	// 		}

	// 	}
	// 	return reconcile.Result{}, nil
	// }

	// if !r.Instance.IsDeletionFinalizerPresent() {
	// 	if err := r.addDeletionFinalizer(r.Instance); err != nil {
	// 		return reconcile.Result{}, err
	// 	}
	// }

	if err = r.setResourceManagedNamespaces(); err != nil {
		return reconcile.Result{}, err
	}

	if err = r.setAppManagedNamespaces(); err != nil {
		return reconcile.Result{}, err
	}

	r.InitializeControllerReconcilers()

	if err = r.reconcileControllers(); err != nil {
		return reconcile.Result{}, err
	}

	// Return and don't requeue
	return reconcile.Result{}, nil
}

// old reconcile function - leave as is
func (r *ReconcileArgoCD) Reconcile(ctx context.Context, request ctrl.Request) (ctrl.Result, error) {

	reconcileStartTS := time.Now()
	defer func() {
		ReconcileTime.WithLabelValues(request.Namespace).Observe(time.Since(reconcileStartTS).Seconds())
	}()

	reqLogger := ctrlLog.FromContext(ctx, "namespace", request.Namespace, "name", request.Name)
	reqLogger.Info("Reconciling ArgoCD")

	argocd := &argoproj.ArgoCD{}
	err := r.Client.Get(ctx, request.NamespacedName, argocd)
	if err != nil {
		if errors.IsNotFound(err) {
			// Request object not found, could have been deleted after reconcile request.
			// Owned objects are automatically garbage collected. For additional cleanup logic use finalizers.
			// Return and don't requeue
			return reconcile.Result{}, nil
		}
		// Error reading the object - requeue the request.
		return reconcile.Result{}, err
	}

	// Fetch labelSelector from r.LabelSelector (command-line option)
	labelSelector, err := labels.Parse(r.LabelSelector)
	if err != nil {
		reqLogger.Info(fmt.Sprintf("error parsing the labelSelector '%s'.", labelSelector))
		return reconcile.Result{}, err
	}
	// Match the value of labelSelector from ReconcileArgoCD to labels from the argocd instance
	if !labelSelector.Matches(labels.Set(argocd.Labels)) {
		reqLogger.Info(fmt.Sprintf("the ArgoCD instance '%s' does not match the label selector '%s' and skipping for reconciliation", request.NamespacedName, r.LabelSelector))
		return reconcile.Result{}, fmt.Errorf("Error: failed to reconcile ArgoCD instance: '%s'", request.NamespacedName)
	}

	newPhase := argocd.Status.Phase
	// If we discover a new Argo CD instance in a previously un-seen namespace
	// we add it to the map and increment active instance count by phase
	// as well as total active instance count
	if _, ok := ActiveInstanceMap[request.Namespace]; !ok {
		if newPhase != "" {
			ActiveInstanceMap[request.Namespace] = newPhase
			ActiveInstancesByPhase.WithLabelValues(newPhase).Inc()
			ActiveInstancesTotal.Inc()
		}
	} else {
		// If we discover an existing instance's phase has changed since we last saw it
		// increment instance count with new phase and decrement instance count with old phase
		// update the phase in corresponding map entry
		// total instance count remains the same
		if oldPhase := ActiveInstanceMap[argocd.Namespace]; oldPhase != newPhase {
			ActiveInstanceMap[argocd.Namespace] = newPhase
			ActiveInstancesByPhase.WithLabelValues(newPhase).Inc()
			ActiveInstancesByPhase.WithLabelValues(oldPhase).Dec()
		}
	}

	ActiveInstanceReconciliationCount.WithLabelValues(argocd.Namespace).Inc()

	if argocd.GetDeletionTimestamp() != nil {

		// Argo CD instance marked for deletion; remove entry from activeInstances map and decrement active instance count
		// by phase as well as total
		delete(ActiveInstanceMap, argocd.Namespace)
		ActiveInstancesByPhase.WithLabelValues(newPhase).Dec()
		ActiveInstancesTotal.Dec()
		ActiveInstanceReconciliationCount.DeleteLabelValues(argocd.Namespace)
		ReconcileTime.DeletePartialMatch(prometheus.Labels{"namespace": argocd.Namespace})

		if argocd.IsDeletionFinalizerPresent() {
			if err := r.deleteClusterResources(argocd); err != nil {
				return reconcile.Result{}, fmt.Errorf("failed to delete ClusterResources: %w", err)
			}

			if isRemoveManagedByLabelOnArgoCDDeletion() {
				if err := r.removeManagedByLabelFromNamespaces(argocd.Namespace); err != nil {
					return reconcile.Result{}, fmt.Errorf("failed to remove label from namespace[%v], error: %w", argocd.Namespace, err)
				}
			}

<<<<<<< HEAD
	r.RedisController = &redis.RedisReconciler{
		Client:   r.Client,
		Scheme:   r.Scheme,
		Instance: r.Instance,
	}

	r.ReposerverController = &reposerver.RepoServerReconciler{
		Client:   r.Client,
		Scheme:   r.Scheme,
		Instance: r.Instance,

		AppController:    r.AppController,
		ServerController: r.ServerController,
	}

	r.ServerController = &server.ServerReconciler{
		Client:            r.Client,
		Scheme:            r.Scheme,
		Instance:          r.Instance,
		ClusterScoped:     r.ClusterScoped,
		ManagedNamespaces: r.ResourceManagedNamespaces,
		SourceNamespaces:  r.AppManagedNamespaces,
=======
			if err := r.removeUnmanagedSourceNamespaceResources(argocd); err != nil {
				return reconcile.Result{}, fmt.Errorf("failed to remove resources from sourceNamespaces, error: %w", err)
			}

			if err := r.removeDeletionFinalizer(argocd); err != nil {
				return reconcile.Result{}, err
			}

			// remove namespace of deleted Argo CD instance from deprecationEventEmissionTracker (if exists) so that if another instance
			// is created in the same namespace in the future, that instance is appropriately tracked
			delete(DeprecationEventEmissionTracker, argocd.Namespace)
		}
		return reconcile.Result{}, nil
	}

	if !argocd.IsDeletionFinalizerPresent() {
		if err := r.addDeletionFinalizer(argocd); err != nil {
			return reconcile.Result{}, err
		}
>>>>>>> 260cca02
	}

	// get the latest version of argocd instance before reconciling
	if err = r.Client.Get(ctx, request.NamespacedName, argocd); err != nil {
		return reconcile.Result{}, err
	}

<<<<<<< HEAD
	r.AppController = &appcontroller.AppControllerReconciler{
		Client:            r.Client,
		Scheme:            r.Scheme,
		Instance:          r.Instance,
		ClusterScoped:     r.ClusterScoped,
		ManagedNamespaces: r.ResourceManagedNamespaces,
		SourceNamespaces:  r.AppManagedNamespaces,
=======
	if err = r.setManagedNamespaces(argocd); err != nil {
		return reconcile.Result{}, err
>>>>>>> 260cca02
	}

	if err = r.setManagedSourceNamespaces(argocd); err != nil {
		return reconcile.Result{}, err
	}

	if err := r.reconcileResources(argocd); err != nil {
		// Error reconciling ArgoCD sub-resources - requeue the request.
		return reconcile.Result{}, err
	}

	// Return and don't requeue
	return reconcile.Result{}, nil
}

// setResourceManagedNamespaces finds all namespaces carrying the managed-by label, adds the control plane namespace and stores that list in ArgoCDReconciler to be accessed later
func (r *ArgoCDReconciler) setResourceManagedNamespaces() error {
	r.ResourceManagedNamespaces = make(map[string]string)
	listOptions := []client.ListOption{
		client.MatchingLabels{
			common.ArgoCDArgoprojKeyManagedBy: r.Instance.Namespace,
		},
	}

	// get the list of namespaces managed by the Argo CD instance
	Managednamespaces, err := cluster.ListNamespaces(r.Client, listOptions)
	if err != nil {
		r.Logger.Error(err, "failed to retrieve list of managed namespaces")
		return err
	}

	r.Logger.Info("processing namespaces for resource management")

	for _, namespace := range Managednamespaces.Items {
		r.ResourceManagedNamespaces[namespace.Name] = ""
	}

	// get control plane namespace
	_, err = cluster.GetNamespace(r.Instance.Namespace, r.Client)
	if err != nil {
		r.Logger.Error(err, "failed to retrieve control plane namespace")
		return err
	}

	// append control-plane namespace to this map
	r.ResourceManagedNamespaces[r.Instance.Namespace] = ""
	return nil
}

// setAppManagedNamespaces sets and updates the list of namespaces that a cluster-scoped Argo CD instance is allowed to source Applications from. It is responsible for keeping cluster namespace labels in
// sync with the list provided in the Argo CD CR. It also detects conflicts if a newly specified namespace is already being managed by a different cluster scoped instance
func (r *ArgoCDReconciler) setAppManagedNamespaces() error {
	r.AppManagedNamespaces = make(map[string]string)
	allowedSourceNamespaces := make(map[string]string)

	if !r.ClusterScoped {
		r.Logger.V(1).Info("setSourceNamespaces: instance is not cluster scoped, skip processing namespaces for application management")
		return nil
	}

	r.Logger.Info("processing namespaces for application management")

	// Get list of existing namespaces currently carrying the ArgoCDAppsManagedBy label and convert to a map
	listOptions := []client.ListOption{
		client.MatchingLabels{
			common.ArgoCDArgoprojKeyManagedByClusterArgoCD: r.Instance.Namespace,
		},
	}

	existingManagedNamespaces, err := cluster.ListNamespaces(r.Client, listOptions)
	if err != nil {
		r.Logger.Error(err, "setSourceNamespaces: failed to list namespaces")
		return err
	}
	existingManagedNsMap := make(map[string]string)
	for _, ns := range existingManagedNamespaces.Items {
		existingManagedNsMap[ns.Name] = ""
	}

	// Get list of desired namespaces that should be carrying the ArgoCDAppsManagedBy label and convert to a map
	desiredManagedNsMap := make(map[string]string)
	for _, ns := range r.Instance.Spec.SourceNamespaces {
		desiredManagedNsMap[ns] = ""
	}

	// check if any of the desired namespaces are missing the label. If yes, add ArgoCDArgoprojKeyManagedByClusterArgoCD to it
	for _, desiredNs := range r.Instance.Spec.SourceNamespaces {
		if _, ok := existingManagedNsMap[desiredNs]; !ok {
			ns, err := cluster.GetNamespace(desiredNs, r.Client)
			if err != nil {
				r.Logger.Error(err, "setSourceNamespaces: failed to retrieve namespace", "name", ns.Name)
				continue
			}

			// sanity check
			if len(ns.Labels) == 0 {
				ns.Labels = make(map[string]string)
			}
			// check if desired namespace is already being managed by a different cluster scoped Argo CD instance. If yes, skip it
			// If not, add ArgoCDArgoprojKeyManagedByClusterArgoCD to it and add it to allowedSourceNamespaces
			if val, ok := ns.Labels[common.ArgoCDArgoprojKeyManagedByClusterArgoCD]; ok && val != r.Instance.Namespace {
				r.Logger.V(1).Info("setSourceNamespaces: skipping namespace as it is already managed by a different instance", "namespace", ns.Name, "managing-instance-namespace", val)
				continue
			} else {
				ns.Labels[common.ArgoCDArgoprojKeyManagedByClusterArgoCD] = r.Instance.Namespace
				allowedSourceNamespaces[desiredNs] = ""
			}
			err = cluster.UpdateNamespace(ns, r.Client)
			if err != nil {
				r.Logger.Error(err, "setSourceNamespaces: failed to update namespace", "namespace", ns.Name)
				continue
			}
			r.Logger.V(1).Info("setSourceNamespaces: labeled namespace", "namespace", ns.Name)
			continue
		}
		allowedSourceNamespaces[desiredNs] = ""
		continue
	}

	// check if any of the exisiting namespaces are carrying the label when they should not be. If yes, remove it
	for existingNs, _ := range existingManagedNsMap {
		if _, ok := desiredManagedNsMap[existingNs]; !ok {
			ns, err := cluster.GetNamespace(existingNs, r.Client)
			if err != nil {
				r.Logger.Error(err, "setSourceNamespaces: failed to retrieve namespace", "name", ns.Name)
				continue
			}
			delete(ns.Labels, common.ArgoCDArgoprojKeyManagedByClusterArgoCD)
			err = cluster.UpdateNamespace(ns, r.Client)
			if err != nil {
				r.Logger.Error(err, "setSourceNamespaces: failed to update namespace", "namespace", ns.Name)
				continue
			}
			r.Logger.V(1).Info("setSourceNamespaces: unlabeled namespace", "namespace", ns.Name)
			continue
		}
	}

	r.AppManagedNamespaces = allowedSourceNamespaces
	return nil
}

func (r *ArgoCDReconciler) reconcileControllers() error {

	// core components, return reconciliation errors
	if err := r.SecretController.Reconcile(); err != nil {
		r.Logger.Error(err, "failed to reconcile secret controller")
		return err
	}

	if err := r.ConfigMapController.Reconcile(); err != nil {
		r.Logger.Error(err, "failed to reconcile configmap controller")
		return err
	}

	if err := r.AppController.Reconcile(); err != nil {
		r.Logger.Error(err, "failed to reconcile application controller")
		return err
	}

	if err := r.ServerController.Reconcile(); err != nil {
		r.Logger.Error(err, "failed to reconcile server")
		return err
	}

	if err := r.RedisController.Reconcile(); err != nil {
		r.Logger.Error(err, "failed to reconcile redis controller")
		return err
	}

	if err := r.ReposerverController.Reconcile(); err != nil {
		r.Logger.Error(err, "failed to reconcile reposerver controller")
		return err
	}

	// non-core components, don't return reconciliation errors
	if r.Instance.Spec.ApplicationSet != nil {
		if err := r.AppsetController.Reconcile(); err != nil {
			r.Logger.Error(err, "failed to reconcile applicationset controller")
		}
	} else {
		if err := r.AppsetController.DeleteResources(); err != nil {
			r.Logger.Error(err, "failed to delete applicationset resources")
		}
	}

	if r.Instance.Spec.Notifications.Enabled {
		if err := r.NotificationsController.Reconcile(); err != nil {
			r.Logger.Error(err, "failed to reconcile notifications controller")
		}
	} else {
		if err := r.NotificationsController.DeleteResources(); err != nil {
			r.Logger.Error(err, "failed to delete notifications resources")
		}
	}

	if err := r.SSOController.Reconcile(); err != nil {
		r.Logger.Error(err, "failed to reconcile SSO controller")
	}

	return nil
}

func (r *ArgoCDReconciler) InitializeControllerReconcilers() {
	r.SecretController = &secret.SecretReconciler{
		Client:            r.Client,
		Scheme:            r.Scheme,
		Instance:          r.Instance,
		ClusterScoped:     r.ClusterScoped,
		ManagedNamespaces: r.ResourceManagedNamespaces,
	}

	r.ConfigMapController = &configmap.ConfigMapReconciler{
		Client:   &r.Client,
		Scheme:   r.Scheme,
		Instance: r.Instance,
	}

	r.RedisController = &redis.RedisReconciler{
		Client:   &r.Client,
		Scheme:   r.Scheme,
		Instance: r.Instance,
	}

	r.ReposerverController = &reposerver.RepoServerReconciler{
		Client:   &r.Client,
		Scheme:   r.Scheme,
		Instance: r.Instance,
	}

	r.ServerController = &server.ServerReconciler{
		Client:            &r.Client,
		Scheme:            r.Scheme,
		Instance:          r.Instance,
		ClusterScoped:     r.ClusterScoped,
		ManagedNamespaces: r.ResourceManagedNamespaces,
		SourceNamespaces:  r.AppManagedNamespaces,
	}

	r.NotificationsController = &notifications.NotificationsReconciler{
		Client:   r.Client,
		Scheme:   r.Scheme,
		Instance: r.Instance,
	}

	r.AppController = &appcontroller.AppControllerReconciler{
		Client:            &r.Client,
		Scheme:            r.Scheme,
		Instance:          r.Instance,
		ClusterScoped:     r.ClusterScoped,
		ManagedNamespaces: r.ResourceManagedNamespaces,
		SourceNamespaces:  r.AppManagedNamespaces,
	}

	r.AppsetController = &applicationset.ApplicationSetReconciler{
		Client:   r.Client,
		Scheme:   r.Scheme,
		Instance: r.Instance,
	}

	r.SSOController = &sso.SSOReconciler{
		Client:   &r.Client,
		Scheme:   r.Scheme,
		Instance: r.Instance,
	}
}

// SetupWithManager sets up the controller with the Manager.
func (r *ReconcileArgoCD) SetupWithManager(mgr ctrl.Manager) error {
	bldr := ctrl.NewControllerManagedBy(mgr)
	r.setResourceWatches(bldr, r.clusterResourceMapper, r.tlsSecretMapper, r.namespaceResourceMapper, r.clusterSecretResourceMapper, r.applicationSetSCMTLSConfigMapMapper)
	return bldr.Complete(r)
}<|MERGE_RESOLUTION|>--- conflicted
+++ resolved
@@ -309,30 +309,6 @@
 				}
 			}
 
-<<<<<<< HEAD
-	r.RedisController = &redis.RedisReconciler{
-		Client:   r.Client,
-		Scheme:   r.Scheme,
-		Instance: r.Instance,
-	}
-
-	r.ReposerverController = &reposerver.RepoServerReconciler{
-		Client:   r.Client,
-		Scheme:   r.Scheme,
-		Instance: r.Instance,
-
-		AppController:    r.AppController,
-		ServerController: r.ServerController,
-	}
-
-	r.ServerController = &server.ServerReconciler{
-		Client:            r.Client,
-		Scheme:            r.Scheme,
-		Instance:          r.Instance,
-		ClusterScoped:     r.ClusterScoped,
-		ManagedNamespaces: r.ResourceManagedNamespaces,
-		SourceNamespaces:  r.AppManagedNamespaces,
-=======
 			if err := r.removeUnmanagedSourceNamespaceResources(argocd); err != nil {
 				return reconcile.Result{}, fmt.Errorf("failed to remove resources from sourceNamespaces, error: %w", err)
 			}
@@ -352,7 +328,6 @@
 		if err := r.addDeletionFinalizer(argocd); err != nil {
 			return reconcile.Result{}, err
 		}
->>>>>>> 260cca02
 	}
 
 	// get the latest version of argocd instance before reconciling
@@ -360,18 +335,8 @@
 		return reconcile.Result{}, err
 	}
 
-<<<<<<< HEAD
-	r.AppController = &appcontroller.AppControllerReconciler{
-		Client:            r.Client,
-		Scheme:            r.Scheme,
-		Instance:          r.Instance,
-		ClusterScoped:     r.ClusterScoped,
-		ManagedNamespaces: r.ResourceManagedNamespaces,
-		SourceNamespaces:  r.AppManagedNamespaces,
-=======
 	if err = r.setManagedNamespaces(argocd); err != nil {
 		return reconcile.Result{}, err
->>>>>>> 260cca02
 	}
 
 	if err = r.setManagedSourceNamespaces(argocd); err != nil {
@@ -591,19 +556,22 @@
 	}
 
 	r.RedisController = &redis.RedisReconciler{
-		Client:   &r.Client,
+		Client:   r.Client,
 		Scheme:   r.Scheme,
 		Instance: r.Instance,
 	}
 
 	r.ReposerverController = &reposerver.RepoServerReconciler{
-		Client:   &r.Client,
+		Client:   r.Client,
 		Scheme:   r.Scheme,
 		Instance: r.Instance,
+
+		AppController:    r.AppController,
+		ServerController: r.ServerController,
 	}
 
 	r.ServerController = &server.ServerReconciler{
-		Client:            &r.Client,
+		Client:            r.Client,
 		Scheme:            r.Scheme,
 		Instance:          r.Instance,
 		ClusterScoped:     r.ClusterScoped,
@@ -618,7 +586,7 @@
 	}
 
 	r.AppController = &appcontroller.AppControllerReconciler{
-		Client:            &r.Client,
+		Client:            r.Client,
 		Scheme:            r.Scheme,
 		Instance:          r.Instance,
 		ClusterScoped:     r.ClusterScoped,
