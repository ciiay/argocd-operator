--- conflicted
+++ resolved
@@ -43,7 +43,7 @@
 
 	if len(request.Mutations) > 0 {
 		for _, mutation := range request.Mutations {
-			err := mutation(nil, prometheusRule, request.Client)
+			err := mutation(request.Instance, prometheusRule, request.Client, request.MutationArgs)
 			if err != nil {
 				mutationErr = err
 			}
@@ -94,32 +94,10 @@
 	if err != nil {
 		return nil, err
 	}
-<<<<<<< HEAD
-	return existingPrometheusRules, nil
-}
-
-func RequestPrometheusRule(request PrometheusRuleRequest) (*monitoringv1.PrometheusRule, error) {
-	var (
-		mutationErr error
-	)
-	prometheusRule := newPrometheusRule(request.ObjectMeta, request.Spec)
-
-	if len(request.Mutations) > 0 {
-		for _, mutation := range request.Mutations {
-			err := mutation(request.Instance, prometheusRule, request.Client, request.MutationArgs)
-			if err != nil {
-				mutationErr = err
-			}
-		}
-		if mutationErr != nil {
-			return prometheusRule, fmt.Errorf("RequestPrometheusRule: one or more mutation functions could not be applied: %s", mutationErr)
-		}
-=======
 	// Assert the object as a monitoringv1.PrometheusRuleList
 	prometheusRuleList, ok := obj.(*monitoringv1.PrometheusRuleList)
 	if !ok {
 		return nil, errors.New("failed to assert the object as a monitoringv1.PrometheusRuleList")
->>>>>>> f9485c08
 	}
 	return prometheusRuleList, nil
 }